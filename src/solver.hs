--- conflicted
+++ resolved
@@ -1,5 +1,8 @@
-<<<<<<< HEAD
 import qualified Data.Set                      as Set
+import           Data.Set                       ( Set
+                                                , unions
+                                                , elemAt
+                                                )
 import           Data.Foldable                  ( find )
 import           Data.Time
 import           Text.Printf
@@ -7,29 +10,14 @@
 import           System.Environment
 import           Control.DeepSeq
 import           Control.Concurrent
-=======
-import qualified Data.Set as Set
-import Data.Set (Set, unions, elemAt)
-import Data.List (find)
-import Data.Time
-import Text.Printf
-import Control.Exception
-import System.Environment
-import Control.DeepSeq
->>>>>>> f9ff3bf2
 
 
 -- Data definitions
 
 type Variable = Int
 data Literal = Pos Variable | Neg Variable deriving (Ord, Eq, Show)
-<<<<<<< HEAD
-type Clause = Set.Set Literal
-type SATInstance = Set.Set Clause
-=======
 type Clause = Set Literal
 type SATInstance = Set Clause
->>>>>>> f9ff3bf2
 data Result = Assignment [(Variable, Bool)] | Unsat
 
 
@@ -48,7 +36,6 @@
 
 -- Functions for defined data types
 
-<<<<<<< HEAD
 negateLiteral :: Literal -> Literal
 negateLiteral literal = literal
 
@@ -57,8 +44,6 @@
 
 -- Functions to generate SAT Instance from DIMACS file
 
-=======
->>>>>>> f9ff3bf2
 makeLiteral :: String -> Literal
 makeLiteral litStr =
     let
@@ -83,7 +68,7 @@
 parseCNF input =
     let
         allLines = lines input
-        --tokenize and remove comment lines
+        -- tokenize and remove comment lines
         tokLines =
             map (\line -> words line) (filter (\line -> line /= "") allLines)
         contentLines = filter (\tokLine -> head tokLine /= "c") tokLines
@@ -99,75 +84,58 @@
         $ cnf
 
 
-
 -- Functions to implement DPLL algorithm
 
-removeClausesWithLiteral :: Literal -> SATInstance -> SATInstance
-removeClausesWithLiteral literal = Set.filter (literal `Set.notMember`)
-
-removeNegatedLiteral :: Literal -> SATInstance -> SATInstance
-removeNegatedLiteral literal =
-    Set.map (Set.filter (\cliteral -> cliteral /= negateLiteral literal))
-
--- TODO: testing
-unitClauseElim :: Result -> SATInstance -> (Result, SATInstance)
-unitClauseElim Unsat satInst = (Unsat, satInst)
-unitClauseElim assn satInst =
-    ( assn
-    , let maybeUnitClause = find (\clause -> Set.size clause == 1) satInst
-      in
-          case maybeUnitClause of
-              Nothing -> satInst
-              Just unitClause ->
-                  let literal = Set.elemAt 0 unitClause
-                  in  removeClausesWithLiteral
-                          literal
-                          (removeNegatedLiteral literal satInst)
-    )
-
-
--- TODO: testing
 sameSignElim :: Result -> SATInstance -> (Result, SATInstance)
 sameSignElim Unsat satInst = (Unsat, satInst)
 sameSignElim assn  satInst = (assn, satInst)
 
 
-<<<<<<< HEAD
--- TODO 
-=======
 getAllVars :: SATInstance -> Set Variable
 getAllVars = unions . Set.map unpackClause
 
 unpackClause :: Clause -> Set Variable
 unpackClause = Set.map litToVar
-    where 
-      litToVar (Pos v) = v
-      litToVar (Neg v) = v
+  where
+    litToVar (Pos v) = v
+    litToVar (Neg v) = v
 
 
 nextAssignment :: SATInstance -> Variable
 nextAssignment cnf = 1
 
+removeClausesWithLiteral :: Literal -> SATInstance -> SATInstance
+removeClausesWithLiteral literal = Set.filter (literal `Set.notMember`)
+
+removeNegatedLiteral :: Variable -> SATInstance -> SATInstance
+removeNegatedLiteral v =
+    Set.map (Set.filter (\cliteral -> case cliteral of 
+    Pos cv -> cv /= negate v
+    Neg cv -> cv /= negate v))
 
 unitClauseElim :: Result -> SATInstance -> (Result, SATInstance)
 unitClauseElim Unsat cnf = (Unsat, cnf)
 unitClauseElim (Assignment assn) cnf
-    | Set.null cnf  = ((Assignment assn), cnf) -- empty cnf
-    | otherwise =  -- get first unit clause, eliminate it, and recur
-        let unitClause = find (\ c -> length c == 1) cnf
-        in case unitClause of 
-            Nothing -> (Assignment assn, cnf) -- no unit clauses
-            Just c -> case elemAt 0 c of
-                        Pos v -> unitClauseElim (Assignment ((v, True):assn)) cnf --TOD0: modify cnf to remove clauses
-                        Neg v -> unitClauseElim (Assignment ((v, False):assn)) cnf
+    | Set.null cnf
+    = ((Assignment assn), cnf)
+    | -- empty cnf
+      otherwise
+    =  -- get first unit clause, eliminate it, and recur
+      let unitClause = find (\c -> length c == 1) cnf
+      in  case unitClause of
+              Nothing -> (Assignment assn, cnf) -- no unit clauses
+              Just c  -> case literal of
+                  Pos v -> unitClauseElim (Assignment ((v, True) : assn))
+                                          (removeClausesWithLiteral
+                                          literal
+                                          (removeNegatedLiteral v cnf))
+                  Neg v -> unitClauseElim (Assignment ((v, False) : assn))
+                                          (removeClausesWithLiteral
+                                          literal
+                                          (removeNegatedLiteral v cnf))
+                where literal =  elemAt 0 c
 
 
-sameSignElim :: Result -> SATInstance -> (Result, SATInstance)
-sameSignElim Unsat satInst = (Unsat, satInst)
-sameSignElim assn satInst = (assn, satInst)
-
-
->>>>>>> f9ff3bf2
 solveWithAssn :: Result -> SATInstance -> Result
 solveWithAssn Unsat             _   = Unsat
 solveWithAssn (Assignment assn) cnf = Unsat -- TODO edit this here
@@ -188,14 +156,7 @@
     args <- getArgs
     let file = head args
     contents <- readFile file
-<<<<<<< HEAD
     start    <- getCurrentTime
-    let result = solve . parseCNF $ contents
-    end <- result `deepseq` getCurrentTime
-    print (formatOutput file (diffUTCTime end start) result)
-=======
-    start <- getCurrentTime
     let result = solve . parseCNF $ contents  -- parse and solve
     end <- result `deepseq` getCurrentTime  -- force the computation and get end time
-    print (formatOutput file (diffUTCTime end start) result) -- print it out
->>>>>>> f9ff3bf2
+    print (formatOutput file (diffUTCTime end start) result) -- print it out